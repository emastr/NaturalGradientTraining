# todos:
# 1.1) provide constructor for Boundary from interior via classmethods.
# 2) Provide a way to go from a domain to its time dependent version.
# 2.1) Make CubeBoundary okay, e.g., provide random integration points etc.
# 3) Missing details: Deterministic integration points for general 3d rectangle
# 4) longer term: provide parametric domains.

"""
Contains the implementation of the computational domains.

"""

import jax.numpy as jnp
from jax import random, vmap
import math

from typing import Any, Callable, Union
from jaxtyping import Array, Float, Int, jaxtyped
from typeguard import typechecked as typechecker
from natgrad.types import FloatArrayN1, FloatArrayN2, FloatArrayN3, FloatArrayNd, PointType


class Domain():
    """
    Abstract class for computational domains.

    """
    def __init__(self):
        pass

    def dim(self) -> int:
        """
        Returns the dimension of the domain.

        """
        raise NotImplementedError

    def measure(self) -> float:
        """
        Returns the measure of the domain.
        
        """
        raise NotImplementedError

    def boundary(self) -> 'Domain':
        """
        Returns the boundary of the domain.

        """
        raise NotImplementedError
    
    def inside(self, x: PointType) -> bool:
        """
        Returns True if x is inside the domain.
        """
        raise NotImplementedError
    
    def mask(self, x: PointType) -> float:
        """
        Returns a mask for the domain.

        """
        return self.inside(x).astype(float)
    
    def bounding_box(self) -> 'Hyperrectangle':
        """
        Returns the bounding box of the domain.

        """
        raise NotImplementedError

    def random_integration_points(self, key, N: int) -> FloatArrayNd:
        """
        Returns N random integration points in the domain.

        """
        # Try rejection sampling with bbox
        return self.rejection_sample(key, N, vmap(self.inside, (0)), self.bounding_box())

    def deterministic_integration_points(self, N: int) -> FloatArrayNd:
        """
        Returns N deterministic integration points in the domain.

        """
        raise NotImplementedError
    
    @staticmethod
    def rejection_sample(key, N, mask, sample_domain):
        """
        Rejection sampling from a subdomain specified by boolean mask function.

        """
        x = jnp.zeros((N, sample_domain.dim()))
        still_outside = jnp.arange(0, N, dtype=int)
        while N > 0:
            new_samples = sample_domain.random_integration_points(key, N)
            x = x.at[still_outside].set(new_samples)
            still_outside = still_outside[~mask(new_samples)]
            key = random.split(key, num=1)[0]
            N = len(still_outside)
        return x
    
class Polygon(Domain):
    def __init__(self, vertices: FloatArrayN2):
        self._vertices = jnp.array(vertices)
        self._l_bounds = jnp.min(self._vertices, axis=0)
        self._r_bounds = jnp.max(self._vertices, axis=0)
        self._dimension: int = 2
        self._measure: float = self.find_measure(self._vertices)
        
    def dim(self):
        return self._dimension
    
    def measure(self) -> float:
        return self._measure
    
    def boundary(self) -> 'Domain':
        return PolygonBoundary(self._vertices)
    
    def inside(self, x: PointType) -> bool:
        normal = jnp.array([1., 0.])
        return self.count_ray_collisions(x, normal, self._vertices) % 2 == 1
    
    def bounding_box(self) -> 'Hyperrectangle':
        return Hyperrectangle(((self._l_bounds[0], self._r_bounds[0]), 
                               (self._l_bounds[1], self._r_bounds[1])))
    
    @staticmethod
    def find_measure(vertices: FloatArrayN2) -> float:
        roll_verts = jnp.roll(vertices, 1, axis=0)
        measure = 0.5 * sum((vertices[:, 0] + roll_verts[:, 0]) * (vertices[:, 1] - roll_verts[:, 1]))
        return measure
    
    @staticmethod
    def count_ray_collisions(x: PointType, dir: PointType, vertices: FloatArrayN2) -> int:
        """
        Counts the number of collisions of a ray with the polygon.
        
        """
        collides = vmap(lambda a, b: Polygon.collides_with_segment(x, dir, a, b), (0, 0))
        return jnp.sum(collides(vertices, jnp.roll(vertices, -1, axis=0)).astype(int))

    @staticmethod
    def collides_with_segment(x: PointType, dir: PointType, a: PointType, b: PointType) -> bool:
        """
        Checks if a ray collides with a line segment.
        Check first if the line spanned by dir coollides with the line segment.
        Then check if the intersection point is in the same halfplane as dir points.
        """
        normal = jnp.array([dir[1], -dir[0]])
        line_collides = jnp.dot(normal, b - x) * jnp.dot(normal, a - x) < 0 
        same_halfplane = jnp.dot(Polygon.intersection_point(x, dir, a, b) - x, dir) > 0
        return line_collides & same_halfplane
        
        
    @staticmethod
    def intersection_point(x: PointType, dir: PointType, a: PointType, b: PointType) -> PointType:
        """
        Finds the intersection point of a ray with a line segment.
        
        """
        return x + jnp.cross(a - x, b - x) / jnp.cross(dir, b - a) * dir
    
class Hyperrectangle(Domain):
    """
    A product of intervals in R^d.
    
    The hyperrectangle is specified as a product of intervals.
    For example 
    
    intervals = ((0., 1.), (0., 1.), (0., 1.)) 
    
    is the unit cube in R^3. The assumption is that intervals
    is convertable to an array of shape (d, 2).

    Note that no method for deterministic integration points is 
    provided in this class. The Hyperrectangle is potentially a high
    dimensional object. Deterministic integration points should be
    implemented in child classes.

    Parameters
    ----------
    intervals
        An iterable of intervals, see example above.

    """
    def __init__(self, intervals):
        
        self._intervals = jnp.array(intervals)

        l_bounds = None
        r_bounds = None

        if jnp.shape(self._intervals) == (2,):
            l_bounds = self._intervals[0]
            r_bounds = self._intervals[1]

        else:
            l_bounds = self._intervals[:,0]
            r_bounds = self._intervals[:,1]
        
        self._l_bounds = jnp.reshape(
            jnp.asarray(l_bounds, dtype=float),
            newshape = (-1),
            )

        self._r_bounds = jnp.reshape(
            jnp.asarray(r_bounds, dtype=float),
            newshape = (-1),
            )
        
        if len(self._l_bounds) != len(self._r_bounds):
            raise ValueError(f'[In constructor of Hyperrectangle]: intervals '
                    f'is not convertable to an array of shape (d, 2).')

        if not jnp.all(self._l_bounds < self._r_bounds):
            raise ValueError(f'[In constructor of Hyperrectangle]: The '
                    f'lower bounds must be smaller than the upper bounds.')

        self._dimension = len(self._l_bounds)

    def bounding_box(self) -> 'Hyperrectangle':
        return self

    def dim(self):
        return self._dimension

    def measure(self) -> float:
        return jnp.product(self._r_bounds - self._l_bounds)

    def inside(self, x: PointType) -> bool:
        """
        Checks if x is inside the hyperrectangle.
        
        Parameters
        ----------
        x: Float[Array, "d"]
            A point in R^d.

        """
        return jnp.all((self._l_bounds <= x) & (x <= self._r_bounds))

    @jaxtyped
    @typechecker
    def random_integration_points(self, key: Any, N: int = 50) -> FloatArrayNd:
        """
        N uniformly drawn collocation points in the hyperrectangle.
        
        Parameters
        ----------
        key
            A random key from jax.random.PRNGKey(<int>).
        N=50: int
            Number of random points.

        """
        return random.uniform(
            key, 
            shape =(N, self._dimension), 
            minval = jnp.broadcast_to(
                self._l_bounds, 
                shape=(N, self._dimension),
                ), 
            maxval = jnp.broadcast_to(
                self._r_bounds, 
                shape=(N, self._dimension),
                ),
        )

    
    @jaxtyped
    @typechecker
    def distance_function(self, x: Float[Array, "d"]) -> Float[Array, ""]:
        """
        A smooth approximation of the distance fct to the boundary.

        Note that when using this function in implementations for
        loss functions one should explicitly vectorize it using
        for instance vmap(distance_function, (0)) to let it act on
        arrays of shape (n, d) and return (n,).
        
        Parameters
        ----------
        x: Float[Array, "d"]
            A single spatial point x of shape (d,) where d is the
            dimension of the Hyperrectangle.
        """
        
        return jnp.product((x - self._l_bounds) * (x - self._r_bounds))

class Cube(Hyperrectangle):
    """
    A cube of the form [0, a]^3.

    Parameters
    ----------
    a: float
        The side length.
    
    """
    def __init__(self, a):
        if a <= 0.:
            raise ValueError(
                "[Constructor Cube:] Side-length must be positive."
            )
        self._a = a
        super().__init__(((0., a), (0., a), (0., a)))
    
    def boundary(self) -> Domain:
        return CubeBoundary(self._a)

    @jaxtyped
    @typechecker
    def deterministic_integration_points(self, N: int,) -> FloatArrayN3:
        """
        Grid based integration points.

        Parameters
        ----------
        N: int
            N is the number of integration points in [0,1] meaning
            that in [0,1]^3 there are N^3 integration points.
        
        """
        squareList = []
        a = self._a
        M = max(math.ceil(a) * N, 2)
        for i in range(1, M - 1):
            x = a/(M - 1) * i
            for j in range(1, M - 1):
                y = a/(M - 1) * j
                for k in range(1, M - 1):
                    z = a/(M - 1) * k
                    squareList.append([x, y, z])
    
        if not squareList:
            raise Exception("Too few points to resolve the square.")
        
        return jnp.asarray(squareList)

class Square(Hyperrectangle):
    """
    A square of the form [0, a]^2.

    Parameters
    ----------
    a: float
        The side length.
    
    """
    def __init__(self, a):
        if a <= 0.:
            raise ValueError(
                "[Constructor Square:] Side-length must be positive."
            )
        self._a = a
        super().__init__(((0., a), (0., a)))

    def boundary(self) -> Domain:
        return SquareBoundary(self._a)
    
    @jaxtyped
    @typechecker
    def deterministic_integration_points(self, N: int, ) -> FloatArrayN2:
        """
        Grid based integration points.

        Parameters
        ----------
        N: int
            N is the number of integration points in [0,1] meaning
            that in [0,1]^2 there are N^2 integration points.
        
        """
        squareList = []
        a = self._a
        M = max(math.ceil(a) * N, 2)
        for i in range(1, M-1):
            x = a/(M - 1) * i
            for j in range(1,M-1):
                y = a/(M - 1) * j
                squareList.append([x,y])
    
        if not squareList:
            raise Exception("Too few points to resolve the square.")
        
        # of shape (n,2)
        return jnp.asarray(squareList)

class Interval(Hyperrectangle):
    """
    An interval class providing integration points.

    Parameters
    ----------
    a : float
        Left interval side.
    b : float
        Right interval side.

    """
    def __init__(self, a: float = 0., b: float = 1.):
        if b <= a:
            raise ValueError(
                "[Constructor of Interval]: a < b must hold"
            )
        
        super().__init__((a, b))

        self._a = a
        self._b = b
        
    @jaxtyped
    @typechecker
    def deterministic_integration_points(self, N: int = 50) -> FloatArrayN1:
        """
        N equally spaced collocation points in [a, b].
        
        """
        x = jnp.linspace(
            start=self._a,
            stop=self._b, 
            num=N
            )
        return jnp.reshape(x, (N, 1))

<<<<<<< HEAD
class PointBoundary():
    """
    Additional class to accomodate point boundaries. (For 1D problems)
    """
    def __init__(self, intervals):
        self._intervals = jnp.array(intervals).reshape(1, 2)
        self._l_bounds = self._intervals[:, 0]
        self._r_bounds = self._intervals[:, 1]
        
        if not jnp.all(self._l_bounds < self._r_bounds):
            raise ValueError(
                f'[In constructor of PointBoundary]: The '
                f'l_bounds must be smaller than the r_bounds.'
                )

        self._dimension = len(self._l_bounds)
        
    def measure(self) -> float:
        return self._r_bounds - self._l_bounds

    @typechecker
    def random_integration_points():
        pass
    
    @typechecker    
    def deterministic_integration_points(
                self, 
                N: int
           ) -> Float[Array, "2 1"]:
        
        # end points of the interval
        a = self._l_bounds[0]
        b = self._r_bounds[0]
        
        return jnp.asarray([a, b]).reshape(2, 1) 
    
class RectangleBoundary():
=======
class RectangleBoundary(Domain):
>>>>>>> 15116ab5
    """
    One side of a rectangle as a domain.
    
    The numbering is the following:
    
    ----2----
    |       |
    3       1
    |       |
    ----0----

    Parameters
    ----------
    intervals: Array like
        anything that can be converted into an array of shape (2, 2).
        For example, intervals = ((0., 1.), (0, 1.)) will be [0,1]^2.

    side_number: int or slice_object
        Default means the full boundary is returned. Indices or
        slices between 0 and 3 can be used to retrieve other boundaries.

    """
    def __init__(self, intervals, side_number=slice(0, 4)):
        
        if isinstance(side_number, int):
            self._side_number = slice(side_number, side_number + 1)
        
        elif isinstance(side_number, slice):
            self._side_number = side_number
        
        else:
            raise TypeError(
                f'[Constructor Rectangle Boundary:] side_number '
                f'must be integer or slice object.'
            )
        self._intervals = jnp.array(intervals)
        
        if jnp.shape(self._intervals) != (2, 2):
            raise ValueError(
                f'[Constructor Rectangle Boundary Side:] Shape of '
                f'intervals must be (2, 2).'
            )
        
        self._l_bounds = self._intervals[:, 0]
        self._r_bounds = self._intervals[:, 1]
        
        if not jnp.all(self._l_bounds < self._r_bounds):
            raise ValueError(
                f'[In constructor of RectangeleBoundarySide]: The '
                f'l_bounds must be smaller than the r_bounds.'
                )

        self._dimension = len(self._l_bounds)

    def measure(self) -> float:
        
        sides_list = [0, 1, 2, 3][self._side_number]
        
        sum = 0
        for side in sides_list:
            if side == 0 or side == 2:
                sum += self._r_bounds[0] - self._l_bounds[0]
            else:
                sum += self._r_bounds[1] - self._l_bounds[1]
        
        return sum

    @typechecker
    def random_integration_points(self, key, N: int = 50) -> FloatArrayN2:
        
        keys = random.split(key, num=4)
        
        # rectangle = [a_0, b_0] x [a_1, b_1]
        a_0 = self._l_bounds[0]
        b_0 = self._r_bounds[0]
        a_1 = self._l_bounds[1]
        b_1 = self._r_bounds[1]

        # number of points in [a_0, b_0] and [a_1, b_1]
        M_0 = jnp.maximum(math.ceil((b_0 - a_0) * N), 1)
        M_1 = jnp.maximum(math.ceil((b_1 - a_1) * N), 1)

        # points in the four sides
        points_0 = random.uniform(keys[0], (M_0, 1), minval=a_0, maxval=b_0)
        points_1 = random.uniform(keys[1], (M_1, 1), minval=a_1, maxval=b_1)
        points_2 = random.uniform(keys[2], (M_0, 1), minval=a_0, maxval=b_0)
        points_3 = random.uniform(keys[3], (M_1, 1), minval=a_1, maxval=b_1)

        # padding
        a_0_s = a_0 * jnp.ones(shape = (M_0, 1))
        b_0_s = b_0 * jnp.ones(shape = (M_1, 1))
        a_1_s = a_1 * jnp.ones(shape = (M_0, 1))
        b_1_s = b_1 * jnp.ones(shape = (M_0, 1))

        side_0 = jnp.concatenate([points_0, a_1_s], axis = 1)
        side_1 = jnp.concatenate([b_0_s, points_1], axis = 1)
        side_2 = jnp.concatenate([points_2, b_1_s], axis = 1)
        side_3 = jnp.concatenate([a_0_s, points_3], axis = 1)

        sides = [side_0, side_1, side_2, side_3]

        # of shape (n, 2)
        if self._side_number == None:
            return jnp.reshape(jnp.array(sides), (-1,2))
        else:
            return jnp.reshape(
                jnp.array(sides[self._side_number]), 
                (-1,2),
            )
    
    @typechecker    
    def deterministic_integration_points(self, N: int) -> FloatArrayN2:
        
        # rectangle = [a_0, b_0] x [a_1, b_1]
        a_0 = self._l_bounds[0]
        b_0 = self._r_bounds[0]
        a_1 = self._l_bounds[1]
        b_1 = self._r_bounds[1]
        
        # number of points in [a_0, b_0] and [a_1, b_1]
        M_0 = jnp.maximum(math.ceil((b_0 - a_0) * N), 1)
        M_1 = jnp.maximum(math.ceil((b_1 - a_1) * N), 1)

        # use M_0-1 to not have double corners
        interval_x = jnp.reshape(
            jnp.linspace(a_0, b_0, M_0)[0:M_0 - 1], 
            (M_0 - 1, 1)
        )

        # use M_0-1 to not have double corners
        interval_x_back = jnp.reshape(
            jnp.linspace(b_0, a_0, M_0)[0:M_0 - 1], 
            (M_0 - 1, 1)
        )

        # use M_1-1 to not have double corners
        interval_y = jnp.reshape(
            jnp.linspace(a_1, b_1, M_1)[0:M_1 - 1], 
            (M_1 - 1, 1)
        )

        # use M_1-1 to not have double corners
        interval_y_back = jnp.reshape(
            jnp.linspace(b_1, a_1, M_1)[0:M_1 - 1], 
            (M_1 - 1, 1)
        )

        # padding
        a_0_s = a_0 * jnp.ones(shape = (M_0 - 1, 1))
        b_0_s = b_0 * jnp.ones(shape = (M_1 - 1, 1))
        a_1_s = a_1 * jnp.ones(shape = (M_0 - 1, 1))
        b_1_s = b_1 * jnp.ones(shape = (M_0 - 1, 1))

        side_0 = jnp.concatenate([interval_x, a_1_s], axis = 1)
        side_1 = jnp.concatenate([b_0_s, interval_y], axis = 1)
        side_2 = jnp.concatenate([interval_x_back, b_1_s], axis = 1)
        side_3 = jnp.concatenate([a_0_s, interval_y_back], axis = 1)

        sides = [side_0, side_1, side_2, side_3]

        # of shape (n, 2)
        if self._side_number == None:
            return jnp.reshape(jnp.array(sides), (-1,2))
        else:
            return jnp.reshape(
                jnp.array(sides[self._side_number]), 
                (-1,2),
            )

class SquareBoundary(RectangleBoundary):
    """
    Boundary of the Square [0, a]^2.

    """
    def __init__(self, a, side_number=slice(0, 4)):
        if a <= 0.:
            raise ValueError("A side-length must be positive.")
        self._a = a

        super().__init__(((0., a), (0., a)), side_number=side_number)

class PolygonBoundary(Domain):
    """
    Boundary of a polygon. The polygon is given by its vertices.
    No check if the vertices are in the right order is performed.
    """
    def __init__(self, vertices: FloatArrayN2):
        """
        Constructor that sets the vertices of the polygon.
        """
        self._vertices = vertices
        self._N = vertices.shape[0]
        self._dim = 1
        self._lengths = self.find_edge_lengths(vertices)
        self._cum_lengths = jnp.cumsum(self._lengths)
        self._measure = self._cum_lengths[-1]
    
    def measure(self) -> float:
        return self._measure
        
    def dim(self) -> int:
        return self._dim
    
    def random_integration_points(self, key: random.KeyArray, N: int) -> FloatArrayNd:
        uniform = random.uniform(key, (N,))
        edge_idx = jnp.searchsorted(self._cum_lengths / self._measure, uniform)
        weight = (self._cum_lengths[edge_idx] - self._measure * uniform) / self._lengths[edge_idx]
        return self._vertices[edge_idx] + weight[:, None] * (self._vertices[(edge_idx + 1) % self._N] - self._vertices[edge_idx])

    
    @staticmethod
    def find_edge_lengths(vertices: FloatArrayN2) -> FloatArrayN1:
        roll_verts = jnp.roll(vertices, -1, axis=0)
        lengths = jnp.linalg.norm(vertices - roll_verts, axis=1)
        return lengths

# just a preliminary implementation
class CubeBoundary(Domain):
    """
    Constructor that sets side-length, i.e., the cube is [0, a]^3
    
    """
    def __init__(self, a):
        print(
            f"[CubeBoundary Constructor] This is a preliminary"
            f" implementation!"
        )

        if a <= 0.:
            raise Exception("A side-length must be positive.")

        self._a = a

<<<<<<< HEAD
    def measure(self):
        return self._a * self._a #?
=======
    def measure(self) -> float:
        return self._a * self._a
>>>>>>> 15116ab5

    # N is number of points in [0,1]
    def deterministic_integration_points(self, N: int) -> FloatArrayN3:
        square = Square(self._a)
        x = square.deterministic_integration_points(N)
        zeros = jnp.zeros((len(x)))
        ones =  self._a * jnp.ones((len(x)))
        
        bdry_0 = jnp.transpose(jnp.array((zeros,  x[:,0], x[:,1])))
        bdry_1 = jnp.transpose(jnp.array((x[:,0], zeros,  x[:,1])))
        bdry_2 = jnp.transpose(jnp.array((x[:,0], x[:,1], zeros)))
        
        bdry_3 = jnp.transpose(jnp.array((ones,   x[:,0], x[:,1])))
        bdry_4 = jnp.transpose(jnp.array((x[:,0], ones,   x[:,1])))
        bdry_5 = jnp.transpose(jnp.array((x[:,0], x[:,1], ones)))
        
        return jnp.concatenate(
            (bdry_0, bdry_1, bdry_2, bdry_3, bdry_4, bdry_5), 
            axis=0,
            )
        
    def distance_function(self, xyz):
        pass<|MERGE_RESOLUTION|>--- conflicted
+++ resolved
@@ -424,7 +424,6 @@
             )
         return jnp.reshape(x, (N, 1))
 
-<<<<<<< HEAD
 class PointBoundary():
     """
     Additional class to accomodate point boundaries. (For 1D problems)
@@ -461,10 +460,7 @@
         
         return jnp.asarray([a, b]).reshape(2, 1) 
     
-class RectangleBoundary():
-=======
 class RectangleBoundary(Domain):
->>>>>>> 15116ab5
     """
     One side of a rectangle as a domain.
     
@@ -698,13 +694,8 @@
 
         self._a = a
 
-<<<<<<< HEAD
-    def measure(self):
-        return self._a * self._a #?
-=======
     def measure(self) -> float:
         return self._a * self._a
->>>>>>> 15116ab5
 
     # N is number of points in [0,1]
     def deterministic_integration_points(self, N: int) -> FloatArrayN3:
